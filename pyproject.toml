[project]
name = "hound"
version = "2.0.0"
description = "AI-powered security analysis system with knowledge graph backend"
readme = "README.md"
requires-python = ">=3.10"
dependencies = [
    # LLM Integration
    "openai>=1.0.0",
    "google-generativeai>=0.3.0",
<<<<<<< HEAD
    "anthropic>=0.3.0",
    "xai-sdk>=0.0.5",
=======
    "tiktoken>=0.5.0",
    "anthropic>=0.28.0",
>>>>>>> 822b5302
    
    # CLI & Configuration
    "typer>=0.9.0",
    "pydantic>=2.0.0",
    "pydantic-settings>=2.0",
    "pyyaml>=6.0",
    
    # Async Support
    "httpx>=0.25.0",
    
    # Data Processing
    "orjson>=3.9.0",
    
    # Graph algorithms
    "networkx>=3.0",
    "scikit-learn>=1.3.0",  # For clustering
    
    # Development
    "rich>=13.0.0",  # Pretty CLI output
]

[project.optional-dependencies]
dev = [
    "pytest>=7.4.0",
    "pytest-asyncio>=0.21.0",
    "pytest-cov>=4.1.0",
    "black>=23.0.0",
    "mypy>=1.5.0",
    "ruff>=0.1.0",
]

[project.scripts]
hound = "hound:main"

[build-system]
requires = ["setuptools>=61.0", "wheel"]
build-backend = "setuptools.build_meta"

[tool.setuptools]
packages = ["llm", "static", "ingest", "commands", "analysis", "visualization", "utils"]

[tool.black]
line-length = 100
target-version = ['py310']

[tool.ruff]
line-length = 100
select = ["E", "F", "I"]

[tool.mypy]
python_version = "3.10"
strict = true

[tool.pytest.ini_options]
testpaths = ["tests"]
python_files = "test_*.py"
python_classes = "Test*"
python_functions = "test_*"
addopts = "-v --tb=short"
markers = [
    "slow: marks tests as slow (deselect with '-m \"not slow\"')",
    "integration: marks tests as requiring external services",
]<|MERGE_RESOLUTION|>--- conflicted
+++ resolved
@@ -8,13 +8,9 @@
     # LLM Integration
     "openai>=1.0.0",
     "google-generativeai>=0.3.0",
-<<<<<<< HEAD
     "anthropic>=0.3.0",
     "xai-sdk>=0.0.5",
-=======
     "tiktoken>=0.5.0",
-    "anthropic>=0.28.0",
->>>>>>> 822b5302
     
     # CLI & Configuration
     "typer>=0.9.0",
