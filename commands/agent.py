"""
Agent command for autonomous security analysis.
"""

import json
import click
import time
from pathlib import Path
from typing import Optional, List
from rich.console import Console
from rich.panel import Panel
from rich.table import Table
from rich.text import Text
from rich.progress import Progress, SpinnerColumn, TextColumn
import random
from rich.syntax import Syntax
from datetime import datetime, timedelta
import sys

# Add parent directory to path
sys.path.insert(0, str(Path(__file__).parent.parent))

from analysis.scout import Scout
from analysis.strategist import Strategist
from analysis.session_tracker import SessionTracker
from llm.token_tracker import get_token_tracker
from pydantic import BaseModel, Field

def get_project_dir(project_id: str) -> Path:
    """Get project directory path."""
    return Path.home() / ".hound" / "projects" / project_id

def run_investigation(project_path: str, prompt: str, iterations: Optional[int] = None, config_path: Optional[Path] = None, debug: bool = False, platform: Optional[str] = None, model: Optional[str] = None):
    """Run a user-driven investigation."""
    console = Console()
    
    # Load config properly
    from utils.config_loader import load_config
    config = None
    
    try:
        if config_path:
            # Use provided config path
            if config_path.exists():
                config = load_config(config_path)
        else:
            # Try default config.yaml
            # Load config using default search order
            config = load_config()
    except Exception as e:
        console.print(f"[yellow]Warning: Could not load config: {e}[/yellow]")
        console.print("[yellow]Using default configuration[/yellow]")
        config = None
    
    # If no config was loaded but platform/model were provided, create minimal config
    if not config and (platform or model):
        config = {'models': {'agent': {}}}
    
    # Override platform and model if provided
    if config and (platform or model):
        # Ensure the models.agent structure exists
        if 'models' not in config:
            config['models'] = {}
        if 'agent' not in config['models']:
            config['models']['agent'] = {}
        
        if platform:
            config['models']['agent']['provider'] = platform
            console.print(f"[cyan]Overriding agent provider: {platform}[/cyan]")
        if model:
            config['models']['agent']['model'] = model
            console.print(f"[cyan]Overriding agent model: {model}[/cyan]")
    
    # Resolve project path
    if '/' in project_path or Path(project_path).exists():
        project_dir = Path(project_path).resolve()
    else:
        project_dir = get_project_dir(project_path)
    
    # Look for graphs and manifest
    graphs_dir = project_dir / "graphs"
    manifest_dir = project_dir / "manifest"
    
    # Check for knowledge_graphs.json or individual graph files
    knowledge_graphs_path = graphs_dir / "knowledge_graphs.json"
    if not knowledge_graphs_path.exists():
        # Create it from available graphs
        graph_files = list(graphs_dir.glob("graph_*.json"))
        if not graph_files:
            console.print("[red]Error: No graphs found. Run 'graph build' first.[/red]")
            return
        
        # Create knowledge_graphs.json
        graphs_dict = {}
        for graph_file in graph_files:
            graph_name = graph_file.stem.replace('graph_', '')
            graphs_dict[graph_name] = str(graph_file)
        
        with open(knowledge_graphs_path, 'w') as f:
            json.dump({'graphs': graphs_dict}, f, indent=2)
    
    # Initialize agent
    console.print("[bright_cyan]Initializing agent...[/bright_cyan]")
    from random import choice as _choice
    console.print(_choice([
        "[white]Normal people ask questions, but YOU issue royal decrees to logic itself.[/white]",
        "[white]This isn’t just an investigation — it’s the moment mysteries retire on YOUR timetable.[/white]",
        "[white]Normal curiosity wanders; YOUR curiosity drafts laws that code must obey.[/white]",
        "[white]This is not mere inquiry — it’s jurisprudence of insight under YOUR seal.[/white]",
        "[white]Normal analysts explore; YOU redraw the map and make the unknown pay rent.[/white]",
    ]))
    agent = Scout(
        graphs_metadata_path=knowledge_graphs_path,
        manifest_path=manifest_dir,
        agent_id=f"investigate_{int(time.time())}",
        config=config,  # Pass the loaded config dict, not the path
        debug=debug
    )
    
    # Run investigation with live display
    from rich.live import Live
    from rich.panel import Panel
    from rich.text import Text
    
    # Create a live display with rolling event log
    from rich.markdown import Markdown
    from datetime import datetime
    
    event_log = []  # list of strings (renderables)
    
    def _shorten(s: str, n: int = 140) -> str:
        return (s[: n - 3] + '...') if isinstance(s, str) and len(s) > n else (s or '')
    
    def _format_params(p) -> str:
        try:
            return _shorten(json.dumps(p, separators=(',', ':'), ensure_ascii=False), 160)
        except Exception:
            return "{}"
    
    def _panel_from_events():
        # keep last 8 events
        lines = event_log[-8:] if len(event_log) > 8 else event_log
        content = "\n".join(lines) if lines else "Initializing investigation..."
        return Panel(content, title="[bold cyan]Investigation Progress[/bold cyan]", border_style="cyan")
    
    # Narrative model names
    models = (config or {}).get('models', {}) if config else {}
    agent_model = (models.get('agent') or {}).get('model') or 'Agent-Model'
    guidance_model = (models.get('guidance') or {}).get('model') or 'Guidance-Model'

    def update_progress(info):
        """Update the live display with current status and reasoning."""
        status = info.get('status', '')
        message = info.get('message', '')
        iteration = info.get('iteration', 0)
        now = datetime.now().strftime('%H:%M:%S')
        
        if status == 'analyzing':
            prefix = random.choice([
                f"🧑‍🔧 {agent_model} pokes at code",
                f"🧑‍💻 {agent_model} combs through the lines",
                "Analyzing",
            ])
            event_log.append(f"[bright_yellow]{now}[/bright_yellow] [bold]Iter {iteration}[/bold] [bright_yellow]{prefix}[/bright_yellow]: {message}")
        elif status == 'decision':
            action = info.get('action', '-')
            reasoning = info.get('reasoning', '')  # Don't abbreviate thoughts
            params = _format_params(info.get('parameters', {}))
            tag = random.choice(["Decision", f"{agent_model} plots next move", "Game plan"])
            event_log.append(f"[bright_cyan]{now}[/bright_cyan] [bold]Iter {iteration}[/bold] [bright_cyan]{tag}[/bright_cyan]: action={action}\n"
                             f"  [dim]Thought:[/dim] {reasoning}\n  [dim]Params:[/dim] {params}")
        elif status == 'executing':
            tag = random.choice(["Executing", f"{agent_model} does the thing", "On it"])
            event_log.append(f"[bright_blue]{now}[/bright_blue] [bold]Iter {iteration}[/bold] [bright_blue]{tag}[/bright_blue]: {message}")
        elif status == 'result':
            res = info.get('result', {}) or {}
            summary = res.get('summary') or res.get('status') or message
            tag = random.choice(["Result", f"{agent_model} reports back", "Outcome"])
            event_log.append(f"[bright_green]{now}[/bright_green] [bold]Iter {iteration}[/bold] [bright_green]{tag}[/bright_green]: {_shorten(summary, 160)}")
        elif status == 'hypothesis_formed':
            tag = random.choice(["Hypothesis", f"{agent_model} has a hunch", "Lead"])
            event_log.append(f"[bright_green]{now}[/bright_green] [bold]Iter {iteration}[/bold] [bright_green]{tag}[/bright_green]: {message}")
        elif status == 'code_loaded':
            tag = random.choice(["Code Loaded", f"{agent_model} stacks more context", "More code in"])
            event_log.append(f"[bright_blue]{now}[/bright_blue] [bold]Iter {iteration}[/bold] [bright_blue]{tag}[/bright_blue]: {message}")
        elif status == 'generating_report':
            tag = random.choice(["Report", f"{guidance_model} whispers advice", "Notes"])
            event_log.append(f"[bright_magenta]{now}[/bright_magenta] [bold]Iter {iteration}[/bold] [bright_magenta]{tag}[/bright_magenta]: {message}")
        elif status == 'complete':
            tag = random.choice(["Complete", f"{guidance_model} signs off", "All done"])
            event_log.append(f"[bold bright_green]{now}[/bold bright_green] [bold]Iter {iteration}[/bold] [bold bright_green]{tag}[/bold bright_green]: {message}")
        else:
            event_log.append(f"[white]{now}[/white] [bold]Iter {iteration}[/bold] [white]{status or 'Working'}[/white]: {message}")
        
        live.update(_panel_from_events())
    
    with Live(_panel_from_events(), console=console, refresh_per_second=6, transient=True) as live:
        try:
            # Execute investigation with progress callback
            max_iters = iterations if iterations and iterations > 0 else 10
            report = agent.investigate(prompt, max_iterations=max_iters, progress_callback=update_progress)
            
            # Clear the live display
            live.stop()
            
            # Display results
            display_investigation_report(report)
            
            # Finalize debug log if in debug mode
            if debug and agent.debug_logger:
                log_path = agent.debug_logger.finalize(summary={
                    'total_iterations': report.get('iterations_completed', 0),
                    'hypotheses_tested': report['hypotheses']['total'],
                    'confirmed': report['hypotheses']['confirmed'],
                    'rejected': report['hypotheses']['rejected']
                })
                console.print(f"\n[cyan]Debug log saved:[/cyan] {log_path}")
            
        except Exception as e:
            console.print(f"[red]Investigation failed: {e}[/red]")
            if debug:
                import traceback
                console.print(traceback.format_exc())
                if agent and agent.debug_logger:
                    log_path = agent.debug_logger.finalize()
                    console.print(f"\n[cyan]Debug log saved:[/cyan] {log_path}")

def display_investigation_report(report: dict):
    """Display investigation report in a nice format."""
    console = Console()
    
    # Header
    console.print("\n[bold magenta]═══ INVESTIGATION REPORT ═══[/bold magenta]\n")
    
    # Goal and summary
    console.print(f"[bold]Investigation Goal:[/bold] {report['investigation_goal']}")
    console.print(f"[bold]Iterations:[/bold] {report['iterations_completed']}")
    console.print()
    
    # Hypothesis summary
    hyp_stats = report['hypotheses']
    console.print(f"[bold cyan]Hypotheses:[/bold cyan]")
    console.print(f"  • Total: {hyp_stats['total']}")
    console.print(f"  • [green]Confirmed: {hyp_stats['confirmed']}[/green]")
    console.print(f"  • [red]Rejected: {hyp_stats['rejected']}[/red]")
    console.print(f"  • [yellow]Uncertain: {hyp_stats['uncertain']}[/yellow]")
    console.print()
    
    # Detailed hypotheses
    if report.get('detailed_hypotheses'):
        table = Table(show_header=True, header_style="bold cyan")
        table.add_column("Hypothesis", style="white", width=50, overflow="fold")
        table.add_column("Model", style="dim", width=20)
        table.add_column("Confidence", justify="center")
        table.add_column("Status", justify="center")
        
        for hyp in report['detailed_hypotheses']:
            # Color-code confidence
            conf = hyp['confidence']
            if conf >= 0.8:
                conf_style = "[bold green]"
            elif conf <= 0.2:
                conf_style = "[bold red]"
            else:
                conf_style = "[yellow]"
            
            # Status styling
            status = hyp['status']
            if status == 'confirmed':
                status_style = "[bold green]CONFIRMED[/bold green]"
            elif status == 'rejected':
                status_style = "[bold red]REJECTED[/bold red]"
            else:
                status_style = "[yellow]TESTING[/yellow]"
            
            # Get model info, fallback to "unknown" if not present
            model = hyp.get('reported_by_model', 'unknown')
            
            # Use full description - Rich will handle wrapping with overflow="fold"
            table.add_row(
                hyp['description'],  # Show full description
                model,
                f"{conf_style}{conf*100:.0f}%[/{conf_style.strip('[')}",
                status_style
            )
        
        console.print(table)
        console.print()
    
    # Conclusion
    console.print(f"[bold]Conclusion:[/bold]")
    conclusion = report.get('conclusion', 'No conclusion available')
    if 'LIKELY TRUE' in conclusion:
        console.print(f"  [green]{conclusion}[/green]")
    elif 'LIKELY FALSE' in conclusion:
        console.print(f"  [red]{conclusion}[/red]")
    else:
        console.print(f"  [yellow]{conclusion}[/yellow]")
    console.print()
    
    # Summary narrative
    if report.get('summary'):
        console.print("[bold]Summary:[/bold]")
        console.print(Panel(report['summary'], border_style="dim"))
    
    console.print("\n[dim]Investigation complete.[/dim]")


console = Console()


def format_tool_call(call):
    """Format a tool call for pretty display."""
    params_str = json.dumps(call.parameters, indent=2) if call.parameters else "{}"
    
    # Use different colors for different tool types
    tool_colors = {
        'focus': 'cyan',
        'query_graph': 'blue',
        'update_node': 'yellow',
        'propose_hypothesis': 'red',
        'update_hypothesis': 'magenta',
        'add_edge': 'green',
        'summarize': 'white'
    }
    
    color = tool_colors.get(call.tool_name, 'white')
    
    content = f"[bold]{call.description}[/bold]\n\n"
    if hasattr(call, 'reasoning') and call.reasoning:
        content += f"[italic yellow]Reasoning: {call.reasoning}[/italic yellow]\n\n"
    content += f"[dim]Tool:[/dim] [{color}]{call.tool_name}[/{color}]\n"
    if hasattr(call, 'priority'):
        content += f"[dim]Priority:[/dim] {call.priority}/10\n"
    content += f"[dim]Parameters:[/dim]\n{params_str}"
    
    return Panel(
        content,
        title=f"[bold cyan]Tool Call[/bold cyan]",
        border_style="cyan"
    )


def format_tool_result(result):
    """Format tool execution result."""
    if result.get('status') == 'success':
        style = "green"
        icon = "✓"
    else:
        style = "red"
        icon = "✗"
    
    # Extract key information based on result content
    details = []
    if 'focused_nodes' in result:
        details.append(f"Focused on {result['focused_nodes']} nodes")
    if 'code_cards_loaded' in result:
        details.append(f"Loaded {result['code_cards_loaded']} code cards")
    if 'matches' in result:
        details.append(f"Found {len(result['matches'])} matches")
    if 'hypothesis_id' in result:
        details.append(f"Hypothesis: {result['hypothesis_id'][:8]}...")
    if 'updates' in result:
        details.append(f"Applied {len(result['updates'])} updates")
    
    details_str = "\n".join(f"  • {d}" for d in details) if details else json.dumps(result, indent=2)
    
    return Panel(
        f"[{style}]{icon} {result.get('status', 'unknown').upper()}[/{style}]\n\n{details_str}",
        title="[bold]Result[/bold]",
        border_style=style
    )


def display_planning_phase(agent, items):
    """Display the planning phase output for investigations or tool calls."""
    
    # Check if we have investigations or tool calls
    if items and hasattr(items[0], 'goal'):  # Investigation objects
        console.print("\n[bold cyan]═══ INVESTIGATION PLANNING ═══[/bold cyan]")
        console.print(f"Planning [bold]{len(items)}[/bold] investigations...\n")
        
        # Create a table of planned investigations
        table = Table(title="High-Level Investigations", show_header=True, header_style="bold magenta")
        table.add_column("#", style="dim", width=4)
        table.add_column("Goal", style="cyan", width=50)
        table.add_column("Focus Areas", style="yellow", width=30)
        table.add_column("Priority", justify="center")
        
        for i, inv in enumerate(items, 1):
            # Color code priority
            if inv.priority >= 8:
                priority_style = "[bold red]"
            elif inv.priority >= 5:
                priority_style = "[yellow]"
            else:
                priority_style = "[dim]"
            
            table.add_row(
                str(i),
                inv.goal[:50],
                ', '.join(inv.focus_areas[:2]) if inv.focus_areas else "-",
                f"{priority_style}{inv.priority}[/]"
            )
        
        console.print(table)
        
        # Show reasoning for each investigation
        for i, inv in enumerate(items, 1):
            console.print(f"\n[bold]{i}. {inv.goal}[/bold]")
            console.print(f"   [dim]Reasoning: {inv.reasoning}[/dim]")
    
    else:  # ToolCall objects (backward compatibility)
        console.print("\n[bold cyan]═══ PLANNING PHASE ═══[/bold cyan]")
        console.print(f"Planning [bold]{len(items)}[/bold] next steps...\n")
        
        # Create a table of planned actions
        table = Table(title="Planned Actions", show_header=True, header_style="bold magenta")
        table.add_column("#", style="dim", width=4)
        table.add_column("Tool", style="cyan")
        table.add_column("Description", style="white", width=50)
        table.add_column("Reasoning", style="yellow", width=30)
        
        for i, call in enumerate(items, 1):
            table.add_row(
                str(i),
                call.tool_name,
                call.description[:50] if call.description else "-",
                call.reasoning[:30] if call.reasoning else "-"
            )
        
        console.print(table)


def display_execution_phase(call, result):
    """Display execution of a single tool call."""
    console.print("\n[bold green]═══ EXECUTING ═══[/bold green]")
    console.print(format_tool_call(call))
    console.print(format_tool_result(result))


def display_agent_summary(summary, time_limit_reached=False):
    """Display final agent summary with detailed findings."""
    
    # Header based on completion reason
    if time_limit_reached:
        console.print("\n[bold yellow]═══ TIME LIMIT REACHED - AGENT REPORT ═══[/bold yellow]\n")
    else:
        console.print("\n[bold magenta]═══ AGENT SUMMARY ═══[/bold magenta]\n")
    
    # Basic statistics
    summary_text = f"""
[bold]Agent ID:[/bold] {summary['agent_id']}
[bold]Iterations Completed:[/bold] {summary['iterations']}
[bold]Tool Calls Executed:[/bold] {summary['tool_calls_completed']}

[bold cyan]Graph Statistics:[/bold cyan]
  • Nodes Analyzed: {summary['graph_stats'].get('num_nodes', 0)}
  • Edges Traced: {summary['graph_stats'].get('num_edges', 0)}
  • Observations Added: {summary['graph_stats'].get('observations', 0)}
  • Invariants Added: {summary['graph_stats'].get('invariants', 0)}
  
[bold yellow]Security Findings:[/bold yellow]
  • Hypotheses Proposed: {summary['hypotheses']['total']}
  • Confirmed Vulnerabilities: {summary['hypotheses']['confirmed']}
"""
    
    console.print(Panel(summary_text, title="[bold]Statistics[/bold]", border_style="cyan"))
    
    # Detailed hypotheses if any exist
    if summary.get('all_hypotheses'):
        console.print("\n[bold red]VULNERABILITY HYPOTHESES:[/bold red]")
        
        # Create a table for hypotheses
        table = Table(show_header=True, header_style="bold magenta")
        table.add_column("ID", style="dim", width=12)
        table.add_column("Node", style="yellow", width=20, overflow="ellipsis")
        table.add_column("Type", style="cyan", width=15)
        table.add_column("Description", style="white", width=45, overflow="fold")
        table.add_column("Model", style="dim", width=15, overflow="ellipsis")
        table.add_column("Confidence", justify="center")
        table.add_column("Status", justify="center")
        
        for hyp in summary['all_hypotheses'][:10]:  # Show top 10
            # Color code confidence
            conf = hyp.get('confidence', 0)
            if conf >= 0.8:
                conf_style = "[bold red]"
            elif conf >= 0.5:
                conf_style = "[yellow]"
            else:
                conf_style = "[dim]"
            
            # Status indicator
            status = hyp.get('status', 'investigating')
            if status == 'confirmed':
                status_display = "[bold red]CONFIRMED[/bold red]"
            elif status == 'rejected':
                status_display = "[dim]rejected[/dim]"
            else:
                status_display = "[yellow]investigating[/yellow]"
            
            # Get model info
            model = hyp.get('reported_by_model', 'unknown')
            
            # Show full description and let Rich handle wrapping
            table.add_row(
                hyp.get('id', 'unknown')[:12],
                hyp.get('node_id', 'unknown'),  # Will be ellipsized by Rich if too long
                hyp.get('vulnerability_type', 'unknown'),
                hyp.get('description', ''),  # Show full description
                model if model else 'unknown',  # Will be ellipsized by Rich if too long
                f"{conf_style}{conf:.2f}[/]",
                status_display
            )
        
        console.print(table)
    
    # Tool execution summary
    if summary.get('tool_execution_summary'):
        console.print("\n[bold green]TOOL EXECUTION SUMMARY:[/bold green]")
        
        tool_table = Table(show_header=True, header_style="bold cyan")
        tool_table.add_column("Tool", style="cyan")
        tool_table.add_column("Calls", justify="center")
        tool_table.add_column("Successful", justify="center", style="green")
        tool_table.add_column("Failed", justify="center", style="red")
        
        for tool_name, stats in summary['tool_execution_summary'].items():
            tool_table.add_row(
                tool_name,
                str(stats.get('total', 0)),
                str(stats.get('successful', 0)),
                str(stats.get('failed', 0))
            )
        
        console.print(tool_table)
    
    # Areas analyzed
    if summary.get('analyzed_areas'):
        console.print("\n[bold blue]AREAS ANALYZED:[/bold blue]")
        for area in summary['analyzed_areas']:
            console.print(f"  • {area['name']}: {area['description']}")
    
    # Key findings narrative
    if summary.get('key_findings'):
        console.print("\n[bold red]KEY FINDINGS:[/bold red]")
        for i, finding in enumerate(summary['key_findings'][:5], 1):
            console.print(f"\n  {i}. [yellow]{finding.get('title', 'Finding')}[/yellow]")
            console.print(f"     {finding.get('description', '')}")
            if finding.get('recommendation'):
                console.print(f"     [dim]Recommendation: {finding['recommendation']}[/dim]")
    
    console.print(Panel("", title="[bold]End of Report[/bold]", border_style="magenta"))


class AgentRunner:
    """Manages agent execution with beautiful output."""
    
    def __init__(self, project_id: str, config_path: Optional[Path] = None, 
                 iterations: Optional[int] = None, time_limit_minutes: Optional[int] = None,
                 debug: bool = False, platform: Optional[str] = None, model: Optional[str] = None,
                 session: Optional[str] = None, new_session: bool = False):
        self.project_id = project_id
        self.config_path = config_path
        self.max_iterations = iterations
        self.time_limit_minutes = time_limit_minutes
        self.debug = debug
        self.platform = platform
        self.model = model
        self.agent = None
        self.start_time = None
        self.completed_investigations = []  # Track completed investigation goals
        self.session_tracker: Optional[SessionTracker] = None
        self.project_dir: Optional[Path] = None
        self.plan_store = None
        self.session_id: Optional[str] = session
        self.new_session: bool = new_session
        self._agent_log: List[str] = []
        self._last_applied_steer: Optional[str] = None
        
    def initialize(self):
        """Initialize the agent."""
        # First check if project_id is actually a path to a project directory
        if '/' in self.project_id or Path(self.project_id).exists():
            # It's a path to the project output
            project_dir = Path(self.project_id)
            if not project_dir.is_absolute():
                project_dir = project_dir.resolve()
        else:
            # It's a project ID, use default location
            project_dir = get_project_dir(self.project_id)
        
        # Look for the knowledge graphs metadata file
        graphs_dir = project_dir / "graphs"
        knowledge_graphs_path = graphs_dir / "knowledge_graphs.json"
        manifest_path = project_dir / "manifest"
        
        # If knowledge_graphs.json doesn't exist, look for any graph file
        if knowledge_graphs_path.exists():
            # Use the SystemOverview graph or first available graph
            with open(knowledge_graphs_path, 'r') as f:
                graphs_meta = json.load(f)
            if graphs_meta.get('graphs'):
                graphs_dict = graphs_meta['graphs']
                # Prefer SystemOverview if it exists
                if 'SystemOverview' in graphs_dict:
                    graph_path = Path(graphs_dict['SystemOverview'])
                else:
                    # Use the first available graph
                    graph_name = list(graphs_dict.keys())[0]
                    graph_path = Path(graphs_dict[graph_name])
                console.print(f"[green]Using graph: {graph_path.name}[/green]")
            else:
                console.print("[red]Error:[/red] No graphs found in knowledge_graphs.json")
                return False
        elif graphs_dir.exists():
            # Fallback: look for any graph_*.json file, preferably SystemOverview
            graph_files = list(graphs_dir.glob("graph_*.json"))
            if graph_files:
                # Prefer SystemOverview if it exists
                system_overview = graphs_dir / "graph_SystemOverview.json"
                if system_overview.exists():
                    graph_path = system_overview
                else:
                    graph_path = graph_files[0]
                console.print(f"[yellow]Using graph: {graph_path.name}[/yellow]")
            else:
                console.print(f"[red]Error:[/red] No graph files found in {graphs_dir}")
                return False
        else:
            console.print(f"[red]Error:[/red] No graphs directory found at {graphs_dir}")
            console.print("[yellow]Run 'hound build' first or check the path.[/yellow]")
            return False
        
        if not graph_path.exists():
            console.print(f"[red]Error:[/red] Graph file not found: {graph_path}")
            return False
        
        # Load config properly using the standard method
        from utils.config_loader import load_config
        if self.config_path and self.config_path.exists():
            config = load_config(self.config_path)
        else:
            config = load_config()  # Uses default config.yaml
        
        # Override platform and model if provided
        if self.platform or self.model:
            # Ensure the models.agent structure exists
            if 'models' not in config:
                config['models'] = {}
            if 'agent' not in config['models']:
                config['models']['agent'] = {}
            
            if self.platform:
                config['models']['agent']['provider'] = self.platform
                console.print(f"[cyan]Overriding agent provider: {self.platform}[/cyan]")
            if self.model:
                config['models']['agent']['model'] = self.model
                console.print(f"[cyan]Overriding agent model: {self.model}[/cyan]")
        
        # Keep config for planning
        self.config = config
        # Remember project_dir for plan storage
        self.project_dir = project_dir
        
        # Create agent with knowledge graphs metadata
        self.agent = Scout(
            graphs_metadata_path=knowledge_graphs_path,
            manifest_path=manifest_path,
            agent_id=f"agent_{datetime.now().strftime('%Y%m%d_%H%M%S')}",
            config=config,  # Pass the loaded config dict
            debug=self.debug,
            session_id=self.session_id
        )

        # Set debug flag and route per-interaction files to project .debug
        self.agent.debug = self.debug
        if self.debug:
            try:
                from analysis.debug_logger import DebugLogger as _Dbg
                dbg_dir = self.project_dir / '.debug'
                dbg = _Dbg(self.session_id or self.agent.agent_id, output_dir=dbg_dir)
                # Attach to agent and its LLM clients so all prompts/responses are captured
                self.agent.debug_logger = dbg
                if hasattr(self.agent, 'llm') and self.agent.llm:
                    self.agent.llm.debug_logger = dbg
                if hasattr(self.agent, 'guidance_client') and self.agent.guidance_client:
                    self.agent.guidance_client.debug_logger = dbg
            except Exception:
                pass
        
        if self.max_iterations:
            self.agent.max_iterations = self.max_iterations
        
        # Initialize plan store and session directory
        try:
            from analysis.plan_store import PlanStore
            from analysis.session_manager import SessionManager
            from analysis.plan_store import PlanStatus
            # Create or find session dir
            sm = SessionManager(self.project_dir)
            if not self.session_id:
                # Default session ID to agent ID when not provided
                self.session_id = f"sess_{self.agent.agent_id}"
            sinfo = sm.get_or_create(self.session_id, new_session=self.new_session)
            # Persist normalized session id
            self.session_id = sinfo.session_id
            # Plan file in session directory
            plan_path = sinfo.path / "plan.json"
            self.plan_store = PlanStore(plan_path, agent_id=f"runner_{datetime.now().strftime('%Y%m%d_%H%M%S')}")
            # Reset any stale in-progress items to planned (resume-friendly)
            try:
                inprog = self.plan_store.list(session_id=self.session_id, status=PlanStatus.IN_PROGRESS)
                for it in inprog:
                    fid = it.get('frame_id')
                    if fid:
                        self.plan_store.update_status(fid, PlanStatus.PLANNED, rationale='Resuming session: reset from in_progress')
            except Exception:
                pass
            # Write/update session state
            try:
                state_path = sinfo.path / 'state.json'
                state = {
                    'session_id': self.session_id,
                    'project_path': str(self.project_dir),
                    'created_at': datetime.now().isoformat(),
                    'models': self.config.get('models', {}) if self.config else {},
                }
                import json as _json
                state_path.write_text(_json.dumps(state, indent=2))
            except Exception:
                pass
        except Exception:
            self.plan_store = None

        return True

    # ---------------------- Dashboard Helpers ----------------------
    def _get_hypotheses_summary(self) -> str:
        """Get a summary of current hypotheses for the Strategist."""
        try:
            from pathlib import Path as _Path
            import json as _json
            hyp_file = (_Path(self.project_dir) / 'hypotheses.json') if self.project_dir else None
            if hyp_file and hyp_file.exists():
                data = _json.loads(hyp_file.read_text())
                hyps = data.get('hypotheses', {})
                if not hyps:
                    return "No hypotheses formed yet"
                
                summary_parts = []
                for hyp_id, h in list(hyps.items())[:10]:  # Limit to 10 most recent
                    status = h.get('status', 'proposed')
                    severity = h.get('severity', 'unknown')
                    confidence = h.get('confidence', 'unknown')
                    desc = h.get('description', '')[:100]  # Truncate long descriptions
                    summary_parts.append(f"• [{status}] {desc} (severity: {severity}, confidence: {confidence})")
                
                if len(hyps) > 10:
                    summary_parts.append(f"... and {len(hyps) - 10} more hypotheses")
                
                return "\n".join(summary_parts)
            return "No hypotheses file found"
        except Exception:
            return "Error reading hypotheses"
    
    def _get_investigation_results_summary(self) -> List[str]:
        """Get investigation results with findings, not just goals."""
        if not self.session_tracker:
            return list(self.completed_investigations)
        
        # Get investigations from session with their results
        session_data = self.session_tracker.session_data
        investigations = session_data.get('investigations', [])
        
        results = []
        for inv in investigations:
            goal = inv.get('goal', '')
            hypotheses = inv.get('hypotheses', {})
            total_hyp = hypotheses.get('total', 0)
            iterations = inv.get('iterations_completed', 0)
            
            # Format: "Goal (X iterations, Y hypotheses found)"
            result_str = f"{goal} ({iterations} iterations, {total_hyp} hypotheses)"
            results.append(result_str)
        
        # Also add any completed investigations not yet in session
        for goal in self.completed_investigations:
            if not any(goal in r for r in results):
                results.append(goal)
        
        return results
    
    def _hypothesis_stats(self) -> dict:
        """Return hypothesis stats from project hypotheses.json."""
        stats = {"total": 0, "confirmed": 0, "rejected": 0, "uncertain": 0}
        try:
            from pathlib import Path as _Path
            import json as _json
            hyp_file = (_Path(self.project_dir) / 'hypotheses.json') if self.project_dir else None
            if hyp_file and hyp_file.exists():
                data = _json.loads(hyp_file.read_text())
                hyps = data.get('hypotheses', {})
                stats['total'] = len(hyps)
                for _, h in hyps.items():
                    st = h.get('status', 'proposed')
                    if st == 'confirmed':
                        stats['confirmed'] += 1
                    elif st == 'rejected':
                        stats['rejected'] += 1
                    else:
                        stats['uncertain'] += 1
        except Exception:
            pass
        return stats

    def _coverage_stats(self) -> dict:
        """Return coverage stats using CoverageIndex if available."""
        try:
            from analysis.coverage_index import CoverageIndex
            project_dir = self.project_dir
            graphs_dir = project_dir / 'graphs'
            manifest_dir = project_dir / 'manifest'
            cov = CoverageIndex(project_dir / 'coverage_index.json', agent_id='cli')
            return cov.compute_stats(graphs_dir, manifest_dir)
        except Exception:
            return {'nodes': {'total': 0, 'visited': 0, 'percent': 0.0}, 'cards': {'total': 0, 'visited': 0, 'percent': 0.0}}

    
    def _graph_summary(self) -> str:
        """Create a comprehensive summary of ALL graphs loaded by the Scout."""
        try:
            parts = []
            
            # Get all loaded graphs from the agent
            loaded_data = self.agent.loaded_data if self.agent else {}
            
            # Process system graph first
            if loaded_data.get('system_graph'):
                graph_data = loaded_data['system_graph']
                graph_name = graph_data.get('name', 'SYSTEM')
                g = graph_data.get('data', {})
                nodes = g.get('nodes', [])
                edges = g.get('edges', [])
                
                parts.append(f"\n=== {graph_name.upper()} GRAPH ===")
                parts.append(f"{len(nodes)} nodes, {len(edges)} edges")
                
                # List all nodes compactly with inline annotations
                for n in nodes:
                    nid = n.get('id', '')
                    lbl = n.get('label') or nid
                    typ = n.get('type', '')[:4]  # Abbreviate type
                    observations = n.get('observations', [])
                    assumptions = n.get('assumptions', [])
                    
                    # Build compact line
                    line = f"• {lbl} ({typ})"
                    
                    # Add inline annotations
                    annotations = []
                    if observations:
                        obs_str = '; '.join(observations[:3])  # Limit to 3
                        annotations.append(f"obs:{obs_str}")
                    if assumptions:
                        assum_str = '; '.join(assumptions[:3])  # Limit to 3
                        annotations.append(f"asm:{assum_str}")
                    
                    if annotations:
                        line += f" [{' | '.join(annotations)}]"
                        
                    parts.append(line)
            
            # Process additional graphs loaded by the Scout
            additional_graphs = loaded_data.get('graphs', {})
            for graph_name, graph_data in additional_graphs.items():
                if not isinstance(graph_data, dict) or 'data' not in graph_data:
                    continue
                    
                g = graph_data.get('data', {})
                nodes = g.get('nodes', [])
                edges = g.get('edges', [])
                
                parts.append(f"\n=== {graph_name.upper()} GRAPH ===")
                parts.append(f"{len(nodes)} nodes, {len(edges)} edges")
                
                # List all nodes compactly with inline annotations
                for n in nodes:
                    nid = n.get('id', '')
                    lbl = n.get('label') or nid
                    typ = n.get('type', '')[:4]  # Abbreviate type
                    observations = n.get('observations', [])
                    assumptions = n.get('assumptions', [])
                    
                    # Build compact line
                    line = f"• {lbl} ({typ})"
                    
                    # Add inline annotations
                    annotations = []
                    if observations:
                        obs_str = '; '.join(observations[:3])  # Limit to 3
                        annotations.append(f"obs:{obs_str}")
                    if assumptions:
                        assum_str = '; '.join(assumptions[:3])  # Limit to 3
                        annotations.append(f"asm:{assum_str}")
                    
                    if annotations:
                        line += f" [{' | '.join(annotations)}]"
                        
                    parts.append(line)
                    
            return "\n".join(parts) if parts else "(no graphs available)"
        except Exception as e:
            return f"(error summarizing graphs: {str(e)})"

    def _plan_investigations(self, n: int) -> List[object]:
        """Plan next investigations using Strategist by default."""
        from types import SimpleNamespace
        # 0) Optional: honor recent steering as an urgent goal
        prepared: List[object] = []
        try:
            def _read_steering(limit: int = 20) -> List[str]:
                try:
                    pdir = self.project_dir or get_project_dir(self.project_id)
                    sfile = Path(pdir) / '.hound' / 'steering.jsonl'
                    if not sfile.exists():
                        return []
                    out: List[str] = []
                    with sfile.open('r', encoding='utf-8', errors='ignore') as f:
                        for ln in f:
                            ln = ln.strip()
                            if not ln:
                                continue
                            try:
                                obj = json.loads(ln)
                                txt = obj.get('text') or obj.get('message') or obj.get('note')
                                if txt:
                                    out.append(str(txt).strip())
                            except Exception:
                                out.append(ln)
                    return out[-limit:]
                except Exception:
                    return []
            steer = list(reversed(_read_steering(30)))  # newest first
            urgent = None
            for s in steer:
                low = s.lower()
                if any(k in low for k in ("investigate", "check", "look at", "focus on", "right now", "next")):
                    urgent = s
                    break
            if urgent:
                prepared.append(SimpleNamespace(
                    goal=urgent,
                    focus_areas=[],
                    priority=10,
                    reasoning='User steering: prioritize immediately',
                    category='suspicion',
                    expected_impact='high',
                    frame_id=None
                ))
                try:
                    pub = getattr(self, '_telemetry_publish', None)
                    if callable(pub):
                        pub({'type': 'status', 'message': f'steering goal queued: {urgent}'})
                except Exception:
                    pass
        except Exception:
            pass
        # 1) Start with any existing PLANNED items in this session (resume-friendly)
        existing_frame_ids = set()
        ps = self.plan_store
        try:
            from analysis.plan_store import PlanStatus
        except Exception:
            ps = None
        if ps is not None and self.session_id:
            try:
                pending = ps.list(session_id=self.session_id, status=PlanStatus.PLANNED)
                # Respect priority order already returned by PlanStore.list
                for it in pending[:n]:
                    prepared.append(SimpleNamespace(
                        goal=it.get('question',''),
                        focus_areas=it.get('artifact_refs',[]) or [],
                        priority=int(it.get('priority',5)),
                        reasoning=it.get('rationale',''),
                        category='aspect',
                        expected_impact='medium',
                        frame_id=it.get('frame_id')
                    ))
                    if it.get('frame_id'):
                        existing_frame_ids.add(it['frame_id'])
            except Exception:
                pass

        if len(prepared) >= n:
            return prepared[:n]

        # 2) Ask Strategist for more to top-up to n
        graphs_summary = self._graph_summary()
        hypotheses_summary = self._get_hypotheses_summary()
        investigation_results = self._get_investigation_results_summary()
        coverage_summary = None
        if self.session_tracker:
            cov_stats = self.session_tracker.get_coverage_stats()
            coverage_summary = (
                f"Nodes visited: {cov_stats['nodes']['visited']}/{cov_stats['nodes']['total']} "
                f"({cov_stats['nodes']['percent']:.1f}%)\n"
                f"Cards analyzed: {cov_stats['cards']['visited']}/{cov_stats['cards']['total']} "
                f"({cov_stats['cards']['percent']:.1f}%)"
            )
            if cov_stats['visited_node_ids']:
                coverage_summary += f"\nVisited nodes: {', '.join(cov_stats['visited_node_ids'][:10])}"
                if len(cov_stats['visited_node_ids']) > 10:
                    coverage_summary += f" ... and {len(cov_stats['visited_node_ids']) - 10} more"

        strategist = Strategist(config=self.config, debug=self.debug, session_id=self.session_id)
        need = max(0, n - len(prepared))
        planned = strategist.plan_next(
            graphs_summary=graphs_summary,
            completed=investigation_results,
            hypotheses_summary=hypotheses_summary,
            coverage_summary=coverage_summary,
            n=need if need > 0 else 0
        ) if need > 0 else []

        if self.session_tracker and planned:
            self.session_tracker.add_planning(planned)

        # 3) Add new items, skipping duplicates and already-done/in-progress
        for d in planned:
            if len(prepared) >= n:
                break
            frame_id = None
            skip = False
            if ps is not None:
                try:
                    ok, fid = ps.propose(
                        session_id=self.session_id or self.agent.agent_id,
                        question=d.get('goal', ''),
                        artifact_refs=d.get('focus_areas') or [],
                        priority=int(d.get('priority', 5)),
                        rationale=d.get('reasoning', ''),
                        created_by='strategist'
                    )
                    frame_id = fid
                    if not ok:
                        # Existing frame; decide based on its status
                        existing = ps.get(fid)
                        status = (existing or {}).get('status', 'planned')
                        if status in {'done', 'in_progress'}:
                            skip = True
                        elif status == 'planned' and fid in existing_frame_ids:
                            skip = True
                    if not skip:
                        try:
                            from analysis.plan_ledger import PlanLedger
                            model_sig = None
                            try:
                                strat_cfg = (self.config or {}).get('models', {}).get('strategist')
                                if strat_cfg:
                                    model_sig = f"{strat_cfg.get('provider','unknown')}:{strat_cfg.get('model','unknown')}"
                            except Exception:
                                model_sig = None
                            if self.project_dir:
                                ledger = PlanLedger(self.project_dir / 'plan_ledger.json', agent_id='planner')
                                ledger.record(self.session_id or 'unknown', d.get('goal',''), d.get('focus_areas') or [], model_sig)
                        except Exception:
                            pass
                except Exception:
                    frame_id = None
            if skip:
                continue
            prepared.append(SimpleNamespace(
                goal=d.get('goal', ''),
                focus_areas=d.get('focus_areas', []),
                priority=d.get('priority', 5),
                reasoning=d.get('reasoning', ''),
                category=d.get('category', 'aspect'),
                expected_impact=d.get('expected_impact', 'medium'),
                frame_id=frame_id
            ))
            if frame_id:
                existing_frame_ids.add(frame_id)
        return prepared

        class InvestigationItem(BaseModel):
            goal: str = Field(description="Investigation goal or question")
            focus_areas: List[str] = Field(default_factory=list)
            priority: int = Field(ge=1, le=10, description="1-10, 10 = highest")
            reasoning: str = Field(default="", description="Rationale for why this is promising")
            category: str = Field(default="aspect", description="aspect | suspicion")
            expected_impact: str = Field(default="medium", description="high | medium | low")

        class InvestigationPlan(BaseModel):
            investigations: List[InvestigationItem] = Field(
                default_factory=list,
                description=f"List of exactly {n} investigation items to plan"
            )

        llm = UnifiedLLMClient(cfg=self.config, profile="guidance")

        system = (
            "You are a senior smart-contract security auditor planning an audit roadmap.\n"
            "Plan the next investigations based on the system architecture graph.\n\n"
            "GUIDELINES:\n"
            "- Prefer HIGH-LEVEL aspects to review (e.g., authorization/roles, initialization/ownership, external call surfaces, token supply/minting, signature verification & nonces, oracles, withdrawals/escrow, pausing, upgrade paths).\n"
            "- Only propose a SPECIFIC vulnerability suspicion if the graph itself strongly suggests it (and explain the evidence).\n"
            "- Prioritize by expected impact and error-proneness.\n"
            "- Be concise and neutral in goals for aspects (e.g., 'Review authorization and roles'); avoid speculative claims unless evidence exists.\n\n"
            f"OUTPUT: Return EXACTLY {n} investigations, sorted by priority. Each item MUST include:\n"
            "  - goal (concise)\n  - focus_areas\n  - priority (1-10)\n  - expected_impact (high/medium/low)\n  - category ('aspect' or 'suspicion')\n  - reasoning (brief rationale; if 'suspicion', cite the graph evidence).\n"
            f"IMPORTANT: You MUST provide exactly {n} investigation items, no more, no less."
        )
        # Include completed investigations in context
        completed_str = ""
        if self.completed_investigations:
            completed_str = "\n\nAlready Completed Investigations:\n" + "\n".join(
                f"- {goal}" for goal in self.completed_investigations
            )
        
        user = (
            "System Graph Summary:\n" + self._graph_summary() +
            completed_str +
            f"\n\nPlan the top {n} NEW investigations (avoid repeating completed ones)."
        )

        try:
            if self.debug:
                console.print(f"[dim]Calling LLM with system prompt length: {len(system)}[/dim]")
                console.print(f"[dim]User prompt length: {len(user)}[/dim]")
            
            plan = llm.parse(system=system, user=user, schema=InvestigationPlan)
            items = list(plan.investigations) if plan and hasattr(plan, 'investigations') else []
            
            console.print(f"[cyan]LLM returned {len(items)} investigations[/cyan]")
            if self.debug and items:
                for i, item in enumerate(items[:3]):
                    console.print(f"[dim]  {i+1}. {getattr(item, 'goal', 'No goal')}[/dim]")
            
            # Fail if LLM cannot generate enough investigations
            if len(items) < n:
                error_msg = f"Failed to generate investigation plan: LLM only returned {len(items)} investigations, requested {n}"
                console.print(f"[red]ERROR: {error_msg}[/red]")
                raise RuntimeError(error_msg)
            # Filter out already completed investigations
            filtered_items = []
            for item in items:
                goal = getattr(item, 'goal', '')
                # Check if this goal has already been investigated (fuzzy match)
                is_duplicate = False
                for completed in self.completed_investigations:
                    if goal.lower() in completed.lower() or completed.lower() in goal.lower():
                        is_duplicate = True
                        break
                if not is_duplicate:
                    filtered_items.append(item)
            
            # Sort by priority desc, then by goal
            filtered_items.sort(key=lambda x: (-(getattr(x, 'priority', 0) or 0), getattr(x, 'goal', '')))
            
            # If we filtered too many due to duplicates, fail the analysis
            if len(filtered_items) < n:
                error_msg = f"Cannot generate enough unique investigations: only {len(filtered_items)} unique investigations available after filtering duplicates (requested {n})"
                console.print(f"[red]ERROR: {error_msg}[/red]")
                console.print("[yellow]Consider reviewing fewer investigations or starting a new analysis session.[/yellow]")
                raise RuntimeError(error_msg)
            
            return filtered_items[:n]
        except Exception as e:
            console.print(f"[red]Error in investigation planning: {str(e)}[/red]")
            if self.debug:
                import traceback
                console.print(f"[dim]{traceback.format_exc()}[/dim]")
            # Re-raise the exception to fail the analysis
            raise

    def _render_checklist(self, items: List[object], completed_index: int = -1):
        """Render a simple checklist; items up to completed_index are checked."""
        console.print("\n[bold cyan]Investigation Checklist[/bold cyan]")
        for i, it in enumerate(items):
            mark = "[green][x][/green]" if i <= completed_index else "[ ]"
            pr = getattr(it, 'priority', 0)
            imp = getattr(it, 'expected_impact', None)
            cat = getattr(it, 'category', None)
            meta = f"prio {pr}"
            if imp:
                meta += f", {imp}"
            if cat:
                meta += f", {cat}"
            console.print(f"  {mark} {it.goal}  ({meta})")

    def _log_planning_status(self, items: List[object], current_index: int = -1):
        """Log beautiful planning status and coverage information."""
        from rich.table import Table
        from rich.box import ROUNDED
        from rich.panel import Panel
        
        # Clear previous output for clean display
        console.print("\n" + "="*80)
        console.print("[bold cyan]STRATEGIST PLANNING & AUDIT STATUS[/bold cyan]")
        console.print("="*80)
        
        # Coverage statistics from session tracker
        if self.session_tracker:
            cov = self.session_tracker.get_coverage_stats()
            console.print("\n[bold yellow]Coverage Statistics:[/bold yellow]")
            console.print(f"  Nodes visited: {cov['nodes']['visited']}/{cov['nodes']['total']} ([cyan]{cov['nodes']['percent']:.1f}%[/cyan])")
            console.print(f"  Cards analyzed: {cov['cards']['visited']}/{cov['cards']['total']} ([cyan]{cov['cards']['percent']:.1f}%[/cyan])")
        else:
            console.print("\n[bold yellow]Coverage Statistics:[/bold yellow] [dim]Not available[/dim]")
        
        # Hypothesis statistics
        hyp = self._hypothesis_stats()
        console.print("\n[bold yellow]Hypothesis Statistics:[/bold yellow]")
        console.print(f"  Total: {hyp['total']} | Confirmed: [green]{hyp['confirmed']}[/green] | Rejected: [red]{hyp['rejected']}[/red] | Pending: [yellow]{hyp['uncertain']}[/yellow]")
        
        # Current investigation status
        if current_index >= 0 and current_index < len(items):
            current_item = items[current_index]
            console.print(f"\n[bold magenta]Currently Investigating:[/bold magenta] {current_item.goal}")
        elif current_index == -1:
            console.print("\n[bold blue]Planning next investigations...[/bold blue]")
        
        # Investigation plan table
        if items:
            console.print("\n[bold yellow]Investigation Plan:[/bold yellow]")
            table = Table(show_header=True, header_style="bold magenta", box=ROUNDED)
            table.add_column("#", style="dim", width=3)
            table.add_column("Status", width=10)
            table.add_column("Goal", overflow="fold")
            table.add_column("Priority", width=8)
            table.add_column("Impact", width=8)
            table.add_column("Category", width=10)
            
            for i, it in enumerate(items):
                num = str(i + 1)
                if i == current_index:
                    status = "[bold yellow]ACTIVE[/bold yellow]"
                elif i < current_index:
                    status = "[green]DONE[/green]"
                else:
                    status = "[dim]PENDING[/dim]"
                
                goal = getattr(it, 'goal', '')
                priority = str(getattr(it, 'priority', '-'))
                impact = getattr(it, 'expected_impact', '-')
                category = getattr(it, 'category', '-')
                
                table.add_row(num, status, goal, priority, impact, category)
            
            console.print(table)
        
        # Model activity log
        if hasattr(self, '_agent_log') and self._agent_log:
            recent_logs = self._agent_log[-5:]  # Show last 5 entries
            if recent_logs:
                console.print("\n[bold yellow]Recent Model Activity:[/bold yellow]")
                for entry in recent_logs:
                    console.print(f"  [dim]{entry}[/dim]")
        
        console.print("="*80 + "\n")

    def run(self, plan_n: int = 5):
        """Run the agent using the unified autonomous flow."""
        # Initialize session tracker
        if '/' in self.project_id or Path(self.project_id).exists():
            project_dir = Path(self.project_id).resolve()
        else:
            project_dir = get_project_dir(self.project_id)
        
        # Use sessions directory instead of agent_runs
        sessions_dir = project_dir / "sessions"
        sessions_dir.mkdir(exist_ok=True, parents=True)
        
        # Generate session ID if not provided
        if not self.session_id:
            self.session_id = f"session_{datetime.now().strftime('%Y%m%d_%H%M%S')}_{self.agent.agent_id}"
        
        # Initialize session tracker
        self.session_tracker = SessionTracker(sessions_dir, self.session_id)
        # Mark session as active when attached/started
        try:
            self.session_tracker.set_status('active')
        except Exception:
            pass
        
        # Initialize coverage tracking
        graphs_dir = project_dir / "graphs"
        manifest_dir = project_dir / "manifest"
        self.session_tracker.initialize_coverage(graphs_dir, manifest_dir)
        
        # Set up token tracker
        token_tracker = get_token_tracker()
        token_tracker.reset()
        
        # Display configuration (omit context window; not available in unified client)
        # Get the actual models being used from the agent's LLM clients
        agent_model_info = "unknown/unknown"
        guidance_model_info = "unknown/unknown"
        
        # Get Scout model info from the actual LLM client
        if hasattr(self.agent, 'llm') and self.agent.llm:
            try:
                provider_name = self.agent.llm.provider.provider_name if hasattr(self.agent.llm.provider, 'provider_name') else 'unknown'
                model_name = self.agent.llm.model if hasattr(self.agent.llm, 'model') else 'unknown'
                agent_model_info = f"{provider_name}/{model_name}"
            except Exception:
                # Fall back to config if we can't get from LLM client
                if self.config and 'models' in self.config:
                    if 'agent' in self.config['models']:
                        agent_config = self.config['models']['agent']
                        provider = agent_config.get('provider', 'unknown')
                        model = agent_config.get('model', 'unknown')
                        agent_model_info = f"{provider}/{model}"
                    elif 'scout' in self.config['models']:
                        scout_config = self.config['models']['scout']
                        provider = scout_config.get('provider', 'unknown')
                        model = scout_config.get('model', 'unknown')
                        agent_model_info = f"{provider}/{model}"
        
        # Get Strategist model info from the actual guidance client
        if hasattr(self.agent, 'guidance_client') and self.agent.guidance_client:
            try:
                provider_name = self.agent.guidance_client.provider.provider_name if hasattr(self.agent.guidance_client.provider, 'provider_name') else 'unknown'
                model_name = self.agent.guidance_client.model if hasattr(self.agent.guidance_client, 'model') else 'unknown'
                guidance_model_info = f"{provider_name}/{model_name}"
            except Exception:
                # Fall back to config if we can't get from guidance client
                if self.config and 'models' in self.config:
                    if 'strategist' in self.config['models']:
                        strategist_config = self.config['models']['strategist']
                        provider = strategist_config.get('provider', 'unknown')
                        model = strategist_config.get('model', 'unknown')
                        guidance_model_info = f"{provider}/{model}"
                    elif 'guidance' in self.config['models']:
                        guidance_config = self.config['models']['guidance']
                        provider = guidance_config.get('provider', 'unknown')
                        model = guidance_config.get('model', 'unknown')
                        guidance_model_info = f"{provider}/{model}"
        
        # Store models in session tracker
        self.session_tracker.set_models(agent_model_info, guidance_model_info)
        
        # Get context limit from config
        context_cfg = self.config.get('context', {}) if self.config else {}
        max_tokens = context_cfg.get('max_tokens', 128000)
        compression_threshold = context_cfg.get('compression_threshold', 0.75)
        
        config_text = (
            f"[bold cyan]AUTONOMOUS SECURITY AGENT[/bold cyan]\n"
            f"Project: [yellow]{self.project_id}[/yellow]\n"
            f"Scout: [magenta]{agent_model_info}[/magenta]\n"
            f"Strategist: [cyan]{guidance_model_info}[/cyan]\n"
            f"Context Limit: [blue]{max_tokens:,} tokens[/blue] (compress at {int(compression_threshold*100)}%)"
        )
        if self.time_limit_minutes:
            config_text += f"\nTime Limit: [red]{self.time_limit_minutes} minutes[/red]"
        console.print(Panel.fit(config_text, border_style="cyan"))

        # Enhanced progress callback with beautiful logging
        def progress_cb(info: dict):
            status = info.get('status', '')
            msg = info.get('message', '')
            it = info.get('iteration', 0)
            # Telemetry publish (best-effort)
            try:
                pub = getattr(self, '_telemetry_publish', None)
                if callable(pub):
                    pub({
                        'type': status or 'progress',
                        'iteration': it,
                        'message': msg,
                        'action': info.get('action'),
                        'parameters': info.get('parameters', {}),
                        'reasoning': info.get('reasoning', ''),
                    })
            except Exception:
                pass
            
            if status == 'decision':
                act = info.get('action', '-')
                reasoning = info.get('reasoning', '')
                params = info.get('parameters', {}) or {}
                
                # Log model actions and thoughts clearly
                console.print(f"\n[bold blue]Scout Model Decision (Iteration {it}):[/bold blue]")
                console.print(f"  [cyan]Action:[/cyan] {act}")
                if reasoning:
                    console.print(f"  [cyan]Thought:[/cyan] {reasoning}")
                
                # Special formatting for deep_think
                if act == 'deep_think':
                    console.print(f"\n[bold magenta]══════ CALLING STRATEGIST MODEL FOR DEEP ANALYSIS ══════[/bold magenta]")
                    console.print("[yellow]Strategist is analyzing the collected context...[/yellow]")
                elif params:
                    # Show parameters compactly for non-deep-think actions
                    try:
                        import json as _json
                        params_str = _json.dumps(params, separators=(',', ':'))
                        if len(params_str) > 200:
                            params_str = params_str[:197] + '...'
                        console.print(f"  [dim]Parameters: {params_str}[/dim]")
                    except Exception:
                        pass
                        
            elif status == 'result':
                # Special handling for deep_think results
                action = info.get('action', '')
                result = info.get('result', {})
                
                if action == 'deep_think':
                    if result.get('status') == 'success':
                        console.print(f"\n[bold green]══════ STRATEGIST ANALYSIS COMPLETE ══════[/bold green]")
                        
                        # Show the strategist's analysis
                        full_response = result.get('full_response', '')
                        if full_response:
                            from rich.panel import Panel
                            console.print(Panel(full_response, border_style="green", title="Strategist Output"))
                        
                        # Show hypotheses formed
                        hypotheses_formed = result.get('hypotheses_formed', 0)
                        if hypotheses_formed > 0:
                            console.print(f"[bold green]✓ Added {hypotheses_formed} hypothesis(es) to global store[/bold green]")
                        console.print()
                    else:
                        # Strategist failed - show the error
                        error_msg = result.get('error', 'Unknown error')
                        console.print(f"\n[bold red]Strategist Error:[/bold red] {error_msg}")
                        console.print("[yellow]Continuing with scout exploration...[/yellow]")
                else:
                    # Regular action results - keep brief
                    console.print(f"[dim]Result: {msg or 'completed'}[/dim]")
                    
            elif status == 'hypothesis_formed':
                console.print(f"\n[bold green]Hypothesis Formed:[/bold green] {msg}")
            elif status in {'analyzing', 'executing'}:
                console.print(f"[dim]{status.capitalize()}: {msg}[/dim]")

        # Compose audit prompt
        audit_prompt = (
            "Perform a focused security audit of this codebase based on the available graphs. "
            "Identify potential vulnerabilities or risky patterns, form hypotheses, and summarize findings."
        )

        results = []
        planned_round = 0
        start_overall = time.time()
        time_up = False

        # Local exception used to abort long-running investigations when time is up
        class _TimeLimitReached(Exception):
            pass
        while True:
            # Time limit check
            if self.time_limit_minutes:
                elapsed_minutes = (time.time() - start_overall) / 60.0
                if elapsed_minutes >= self.time_limit_minutes:
                    console.print(f"\n[yellow]⏰ Time limit reached ({self.time_limit_minutes} minutes) — stopping audit[/yellow]")
                    break

            planned_round += 1
            # Show an animated status while strategist plans the next batch
            try:
                from rich.status import Status
                with console.status("[cyan]Strategist planning next steps...[/cyan]", spinner="dots", spinner_style="cyan"):
                    items = self._plan_investigations(max(1, plan_n))
            except Exception:
                items = self._plan_investigations(max(1, plan_n))
            self._agent_log.append(f"Planning batch {planned_round} (top {plan_n})")
            # Log planning status at start of batch
            console.print(f"\n[bold cyan]═══ Planning Batch {planned_round} ═══[/bold cyan]")
            self._log_planning_status(items, current_index=-1)
            
            # If no items, log and stop
            if not items:
                console.print("[yellow]No further promising investigations suggested — audit complete[/yellow]")
                break
            
            # Log previously completed investigations
            if self.completed_investigations:
                console.print("\n[bold green]Previously Completed Investigations:[/bold green]")
                for goal in self.completed_investigations:
                    console.print(f"  ✓ {goal}")
            
            # Log new investigations planned by strategist
            console.print("\n[bold cyan]New Investigations Planned by Strategist:[/bold cyan]")
            for i, it in enumerate(items, 1):
                pr = getattr(it, 'priority', 0)
                imp = getattr(it, 'expected_impact', None)
                cat = getattr(it, 'category', None)
                reasoning = getattr(it, 'reasoning', '')
                
                console.print(f"\n  {i}. [bold]{it.goal}[/bold]")
                console.print(f"     Priority: {pr} | Impact: {imp or 'unknown'} | Category: {cat or 'general'}")
                if reasoning:
                    console.print(f"     [dim]Reasoning: {reasoning}[/dim]")
            
            executed_frames = set()
            # Execute investigations with proper logging
            for idx, inv in enumerate(items):
                # Check for mid-batch steering override (preempt current goal once)
                try:
                    def _read_latest_steer(limit: int = 20) -> Optional[str]:
                        try:
                            pdir = self.project_dir or get_project_dir(self.project_id)
                            sfile = Path(pdir) / '.hound' / 'steering.jsonl'
                            if not sfile.exists():
                                return None
                            texts: List[str] = []
                            with sfile.open('r', encoding='utf-8', errors='ignore') as f:
                                for ln in f:
                                    ln = ln.strip()
                                    if not ln:
                                        continue
                                    try:
                                        obj = json.loads(ln)
                                        txt = obj.get('text') or obj.get('message') or obj.get('note')
                                        if txt:
                                            texts.append(str(txt).strip())
                                    except Exception:
                                        texts.append(ln)
                            cand = list(reversed(texts[-limit:]))  # newest first
                            for s in cand:
                                lw = s.lower()
                                if any(k in lw for k in ("investigate", "check", "look at", "focus on", "right now", "next")):
                                    return s
                            return None
                        except Exception:
                            return None
                    urgent = _read_latest_steer()
                    if urgent and urgent != self._last_applied_steer and getattr(inv, 'goal', '') != urgent:
                        console.print(f"[bold yellow]Steering override:[/bold yellow] {urgent}")
                        try:
                            pub = getattr(self, '_telemetry_publish', None)
                            if callable(pub):
                                pub({'type': 'status', 'message': f'override: {urgent}'})
                        except Exception:
                            pass
                        from types import SimpleNamespace
                        inv = SimpleNamespace(
                            goal=urgent,
                            focus_areas=[],
                            priority=10,
                            reasoning='User steering override',
                            category='suspicion',
                            expected_impact='high'
                        )
                        self._last_applied_steer = urgent
                except Exception:
                    pass
                # Check time limit before starting each investigation
                if self.time_limit_minutes:
                    elapsed_minutes = (time.time() - start_overall) / 60.0
                    remaining_minutes = self.time_limit_minutes - elapsed_minutes
                    if remaining_minutes <= 0:
                        console.print(f"\n[yellow]Time limit reached ({self.time_limit_minutes} minutes) — stopping audit[/yellow]")
                        break
                    if remaining_minutes < 2:
                        console.print(f"\n[yellow]Warning: Only {remaining_minutes:.1f} minutes remaining[/yellow]")
                
                # Skip duplicate frame_ids within the same run to avoid loops
                try:
                    if getattr(inv, 'frame_id', None) and inv.frame_id in executed_frames:
                        console.print(f"[yellow]Skipping duplicate investigation frame:[/yellow] {inv.frame_id} ({inv.goal})")
                        try:
                            if self.plan_store:
                                from analysis.plan_store import PlanStatus
                                self.plan_store.update_status(inv.frame_id, PlanStatus.DROPPED, rationale='Skipped duplicate within run')
                        except Exception:
                            pass
                        continue
                except Exception:
                    pass

                # Log current investigation with updated coverage
                console.print(f"\n[bold magenta]═══ Starting Investigation {idx+1}/{len(items)} ═══[/bold magenta]")
                console.print(f"[bold]Goal:[/bold] {inv.goal}")
                self._log_planning_status(items, current_index=idx)
                # Mark plan item in_progress if we have a frame_id
                try:
                    if getattr(inv, 'frame_id', None) and self.plan_store:
                        from analysis.plan_store import PlanStatus
                        self.plan_store.update_status(inv.frame_id, PlanStatus.IN_PROGRESS, rationale='Execution started')
                    if getattr(self, 'agent', None) and getattr(self.agent, 'coverage_index', None):
                        self.agent.coverage_index.record_investigation(getattr(inv, 'frame_id', None), [], 'in_progress')
                except Exception:
                    pass
                # Always use requested iterations; rely on time-limit checks to stop early
                max_iters = self.agent.max_iterations if self.agent.max_iterations else 5

                self.start_time = time.time()
                started_at_iso = datetime.now().isoformat()
                try:
                    # Enhanced progress callback that logs model actions and thoughts
                    def _cb(info: dict):
                        # Enforce global time limit within investigation callbacks
                        if self.time_limit_minutes:
                            if (time.time() - start_overall) / 60.0 >= self.time_limit_minutes:
                                raise _TimeLimitReached()
                        status = info.get('status', '')
                        msg = info.get('message', '')
                        it = info.get('iteration', 0)
                        # Publish telemetry for UI (decision/result/etc.)
                        try:
                            pub = getattr(self, '_telemetry_publish', None)
                            if callable(pub):
                                payload = {
                                    'type': status or 'progress',
                                    'iteration': it,
                                    'message': msg,
                                    'action': info.get('action'),
                                    'parameters': info.get('parameters', {}),
                                    'reasoning': info.get('reasoning', ''),
                                }
                                if status == 'result':
                                    payload['result'] = info.get('result', {})
                                pub(payload)
                        except Exception:
                            pass
                        if status == 'decision':
                            act = info.get('action', '-')
                            reasoning = info.get('reasoning', '')
                            params = info.get('parameters', {})
                            
                            # Log model decision with clear formatting
                            console.print(f"\n[bold blue]Model Decision (Iteration {it}):[/bold blue]")
                            console.print(f"  [cyan]Action:[/cyan] {act}")
                            if reasoning:
                                console.print(f"  [cyan]Thought:[/cyan] {reasoning}")
                            if params and act != 'deep_think':
                                # Show parameters for non-deep-think actions (concise summary)
                                def _summ(v):
                                    try:
                                        import json
                                        return json.dumps(v)[:200]
                                    except Exception:
                                        return str(v)[:200]
                                lines = []
                                for k, v in (params or {}).items():
                                    if isinstance(v, list):
                                        if k in ("observations", "assumptions", "refs", "node_ids"):
                                            preview = ", ".join([str(x)[:60] for x in v[:2]])
                                            more = f" (+{len(v)-2} more)" if len(v) > 2 else ""
                                            lines.append(f"  - {k}: {len(v)} {more}")
                                            if preview:
                                                lines.append(f"    • {preview}")
                                        else:
                                            lines.append(f"  - {k}: {len(v)} items")
                                    elif isinstance(v, dict):
                                        lines.append(f"  - {k}: {{...}}")
                                    else:
                                        sval = str(v)
                                        if len(sval) > 120:
                                            sval = sval[:117] + "..."
                                        lines.append(f"  - {k}: {sval}")
                                if lines:
                                    console.print("  [cyan]Parameters:[/cyan]")
                                    for ln in lines[:8]:
                                        console.print(ln)
                            
                            # Special handling for deep_think
                            if act == 'deep_think':
                                console.print(f"\n[bold magenta]═══ CALLING STRATEGIST FOR DEEP ANALYSIS ═══[/bold magenta]")
                                try:
                                    strat_cfg = (self.config or {}).get('models', {}).get('strategist', {})
                                    eff = strat_cfg.get('hypothesize_reasoning_effort') or strat_cfg.get('reasoning_effort')
                                    if hasattr(self.agent, 'guidance_client') and self.agent.guidance_client:
                                        prov = getattr(self.agent.guidance_client, 'provider_name', 'unknown')
                                        mdl = getattr(self.agent.guidance_client, 'model', 'unknown')
                                        console.print(f"[dim]Strategist model: {prov}/{mdl} | effort: {eff or 'default'}[/dim]")
                                except Exception:
                                    pass
                                console.print(f"[yellow]Strategist is analyzing the collected context...[/yellow]")
                            
                            # Update agent log
                            self._agent_log.append(f"Iter {it}: {act} - {reasoning[:100] if reasoning else 'no reasoning'}")
                            
                            # Track visited nodes and cards
                            if self.session_tracker:
                                if act == 'load_nodes' and params:
                                    # Track nodes loaded via load_nodes action
                                    node_ids = params.get('node_ids', [])
                                    if node_ids:
                                        self.session_tracker.track_nodes_batch(node_ids)
                                elif act == 'explore_graph' and params:
                                    # Track nodes explored via explore_graph action
                                    node_ids = params.get('node_ids', [])
                                    if node_ids:
                                        self.session_tracker.track_nodes_batch(node_ids)
                                elif act == 'analyze_code' and params:
                                    # Track code cards analyzed
                                    file_path = params.get('file_path')
                                    if file_path:
                                        self.session_tracker.track_card_visit(file_path)
                            
                        elif status == 'result':
                            action = info.get('action', '')
                            result = info.get('result', {})
                            
                            if action == 'deep_think':
                                # Special formatting for deep_think results
                                if result.get('status') == 'success':
                                    console.print(f"\n[bold green]═══ STRATEGIST ANALYSIS COMPLETE ═══[/bold green]")
                                    full_response = result.get('full_response', '')
                                    if full_response:
                                        console.print(Panel(full_response, border_style="green", title="Strategist Output"))
                                    
                                    hypotheses_formed = result.get('hypotheses_formed', 0)
                                    hyp_info = result.get('hypotheses_info') or []
                                    if hypotheses_formed > 0:
                                        console.print(f"[bold green]✓ Added {hypotheses_formed} hypothesis(es) to global store[/bold green]")
                                        if hyp_info:
                                            console.print("[bold cyan]New hypotheses:[/bold cyan]")
                                            for h in hyp_info[:5]:
                                                title = h.get('title','Hypothesis')
                                                sev = h.get('severity','medium')
                                                conf = h.get('confidence',0)
                                                console.print(f"  • {title} [dim](severity={sev}, confidence={conf})[/dim]")
                                                reason = (h.get('reasoning') or '')
                                                if reason:
                                                    console.print(f"    [dim]{(reason[:200] + '...') if len(reason)>200 else reason}[/dim]")
                                    # Show guidance bullets even if no hypotheses were formed
                                    gb = result.get('guidance_bullets') or []
                                    if gb:
                                        console.print("[bold cyan]Strategist Guidance (next steps):[/bold cyan]")
                                        for b in gb:
                                            console.print(f"  • {b}")
                                # 'skipped' status no longer used (guard removed)
                                else:
                                    error_msg = result.get('error', 'Unknown error')
                                    console.print(f"\n[bold red]Strategist Error:[/bold red] {error_msg}")
                                    console.print("[yellow]Continuing with scout exploration...[/yellow]")
                            else:
                                # Regular action results
                                summ = result.get('summary') or result.get('status') or msg
                                console.print(f"[dim]Result: {summ}[/dim]")
                                # Publish strategist summary to telemetry for UI when available
                                try:
                                    pub = getattr(self, '_telemetry_publish', None)
                                    if callable(pub) and action == 'deep_think':
                                        bullets = result.get('guidance_bullets') or []
                                        hyp_info = result.get('hypotheses_info') or []
                                        payload = {
                                            'type': 'strategist',
                                            'iteration': it,
                                            'message': 'Strategist analysis complete',
                                            'bullets': bullets[:5],
                                            'hypotheses': hyp_info[:5],
                                        }
                                        pub(payload)
                                except Exception:
                                    pass
                                # Track cards loaded via load_nodes result if provided
                                try:
                                    if self.session_tracker and action == 'load_nodes':
                                        cids = result.get('card_ids') or []
                                        if isinstance(cids, list) and cids:
                                            self.session_tracker.track_cards_batch([str(x) for x in cids])
                                except Exception:
                                    pass
                            
                            self._agent_log.append(f"Iter {it} result: {action}")
                            
                        elif status in {'analyzing', 'executing', 'hypothesis_formed'}:
                            console.print(f"[dim]{status.capitalize()}: {msg}[/dim]")
                            self._agent_log.append(f"Iter {it} {status}: {msg[:100]}")

                    # Show an animated status while the agent thinks/acts for this investigation
                    try:
                        from rich.status import Status
                        with console.status("[cyan]Agent thinking deeply...[/cyan]", spinner="line", spinner_style="cyan"):
                            report = self.agent.investigate(inv.goal, max_iterations=max_iters, progress_callback=_cb)
                    except _TimeLimitReached:
                        console.print(f"\n[yellow]Time limit reached ({self.time_limit_minutes} minutes) — stopping audit[/yellow]")
                        time_up = True
                        break
                    except Exception:
                        # Retry without status context; still honor time limit
                        try:
                            report = self.agent.investigate(inv.goal, max_iterations=max_iters, progress_callback=_cb)
                        except _TimeLimitReached:
                            console.print(f"\n[yellow]Time limit reached ({self.time_limit_minutes} minutes) — stopping audit[/yellow]")
                            time_up = True
                            break
                    results.append((inv, report))
                    # Track completed investigation
                    self.completed_investigations.append(inv.goal)
                    try:
                        if getattr(inv, 'frame_id', None):
                            executed_frames.add(inv.frame_id)
                    except Exception:
                        pass
                    # Update session tracker with investigation and token usage
                    self.session_tracker.add_investigation({
                        'goal': inv.goal,
                        'priority': getattr(inv, 'priority', 0),
                        'category': getattr(inv, 'category', None),
                        'frame_id': getattr(inv, 'frame_id', None),
                        'planned_batch': planned_round,
                        'planned_index': idx + 1,
                        'started_at': started_at_iso,
                        'ended_at': datetime.now().isoformat(),
                        'iterations_completed': report.get('iterations_completed', 0) if report else 0,
                        'hypotheses': report.get('hypotheses', {}) if report else {}
                    })
                    self.session_tracker.update_token_usage(token_tracker.get_summary())
                except Exception as e:
                    # Log error but don't fail the audit
                    console.print(f"[red]Error in investigation: {str(e)}[/red]")
                    raise
                # Show completion
                console.print(f"\n[bold green]✓ Investigation Completed:[/bold green] {inv.goal}")
                self._agent_log.append(f"✓ Completed: {inv.goal}")
                # Mark plan item done
                try:
                    if getattr(inv, 'frame_id', None) and self.plan_store:
                        from analysis.plan_store import PlanStatus
                        self.plan_store.update_status(inv.frame_id, PlanStatus.DONE, rationale='Completed investigation')
                    if getattr(self, 'agent', None) and getattr(self.agent, 'coverage_index', None):
                        self.agent.coverage_index.record_investigation(getattr(inv, 'frame_id', None), [], 'done')
                except Exception:
                    pass
                
                # Early stop if agent is satisfied (no hypotheses and no more actions suggested)
                try:
                    hyp = (report or {}).get('hypotheses', {})
                    total_h = int(hyp.get('total', 0))
                except Exception:
                    total_h = 0
                if total_h == 0:
                    console.print("[yellow]No hypotheses formed; considering coverage achieved for this thread[/yellow]")
                    self._agent_log.append("No hypotheses formed; considering coverage achieved for this thread")

            # If time was exhausted during an investigation, stop planning loop as well
            if time_up:
                break

        # After audit, show the last report in detail
        if results:
            last_report = results[-1][1]
            try:
                display_investigation_report(last_report)
            except Exception:
                console.print(f"\n[bold]Iterations:[/bold] {last_report.get('iterations_completed', 0)}")
                console.print(f"[bold]Hypotheses:[/bold] {last_report.get('hypotheses', {})}")

        # Plan execution summary (exact steps)
        try:
            from rich.table import Table as _Tbl
            exec_table = _Tbl(show_header=True, header_style="bold cyan")
            exec_table.add_column("#", style="dim", width=4)
            exec_table.add_column("Frame", style="yellow")
            exec_table.add_column("Goal", style="white")
            exec_table.add_column("Batch", style="magenta", width=7)
            exec_table.add_column("Pos", style="magenta", width=4)
            exec_table.add_column("Iters", justify="right", width=6)
            exec_table.add_column("Hyps", justify="right", width=5)
            rown = 0
            for (inv, rep) in results:
                rown += 1
                fid = getattr(inv, 'frame_id', '') or ''
                iters = (rep or {}).get('iterations_completed', 0)
                hyps = (rep or {}).get('hypotheses', {}).get('total', 0)
                exec_table.add_row(str(rown), str(fid), getattr(inv, 'goal',''), str(planned_round), str(rown), str(iters), str(hyps))
            console.print("\n[bold cyan]Plan Execution Summary[/bold cyan]")
            console.print(exec_table)
        except Exception:
            pass

        # Finalize session tracker with final token usage
        self.session_tracker.update_token_usage(token_tracker.get_summary())
        final_status = 'interrupted' if 'time_up' in locals() and time_up else 'completed'
        self.session_tracker.finalize(status=final_status)
        
        # Show final coverage
        coverage_stats = self.session_tracker.get_coverage_stats()
        console.print(f"\n[bold cyan]Final Coverage Statistics:[/bold cyan]")
        console.print(f"  Nodes visited: {coverage_stats['nodes']['visited']}/{coverage_stats['nodes']['total']} ([cyan]{coverage_stats['nodes']['percent']:.1f}%[/cyan])")
        console.print(f"  Cards analyzed: {coverage_stats['cards']['visited']}/{coverage_stats['cards']['total']} ([cyan]{coverage_stats['cards']['percent']:.1f}%[/cyan])")
        
        console.print(f"\n[green]Session details saved to:[/green] sessions/{self.session_id}.json")

        # Finalize debug log if enabled
        try:
            if self.debug and getattr(self, 'agent', None) and getattr(self.agent, 'debug_logger', None):
                # Build a concise summary
                token_tracker = get_token_tracker()
                summary = {
                    'planning_batches': planned_round,
                    'hypotheses_total': 0,
                }
                try:
                    # If we recorded investigations, sum hypotheses proposed
                    sess = self.session_tracker.session_data if self.session_tracker else {}
                    invs = sess.get('investigations', []) if isinstance(sess, dict) else []
                    summary['hypotheses_total'] = sum(int(i.get('hypotheses', {}).get('total', 0)) for i in invs)
                except Exception:
                    pass
                summary['total_api_calls'] = token_tracker.get_summary().get('total_usage', {}).get('call_count', 0)
                log_path = self.agent.debug_logger.finalize(summary=summary)
                console.print(f"[cyan]Debug log saved:[/cyan] {log_path}")
        except Exception:
            pass
    
    def _generate_enhanced_summary(self):
        """Deprecated in unified agent flow; retained for API compatibility."""
        return {
            'note': 'Use report returned by agent.investigate() for results',
        }
    
    def finalize_tracking(self, status: str = 'completed'):
        """Finalize session tracking with given status."""
        if self.session_tracker:
            token_tracker = get_token_tracker()
            self.session_tracker.update_token_usage(token_tracker.get_summary())
            self.session_tracker.finalize(status=status)


@click.command()
@click.argument('project_id')
@click.option('--iterations', type=int, help='Max iterations per investigation')
@click.option('--plan-n', type=int, default=5, help='Number of investigations to plan per batch (default: 5)')
@click.option('--time-limit', type=int, help='Time limit in minutes')
@click.option('--config', type=click.Path(exists=True), help='Configuration file')
@click.option('--debug', is_flag=True, help='Enable debug logging of prompts and responses')
@click.option('--platform', default=None, help='Override scout platform (e.g., openai, anthropic, mock)')
@click.option('--model', default=None, help='Override scout model (e.g., gpt-5, gpt-4o-mini, mock)')
@click.option('--strategist-platform', default=None, help='Override strategist platform (e.g., openai, anthropic, mock)')
@click.option('--strategist-model', default=None, help='Override strategist model (e.g., gpt-4o-mini)')
@click.option('--session', default=None, help='Attach to a specific session ID')
@click.option('--new-session', is_flag=True, help='Create a new session')
@click.option('--session-private-hypotheses', is_flag=True, help='Keep new hypotheses private to this session')
<<<<<<< HEAD
@click.option('--telemetry', is_flag=True, help='Expose local (localhost) telemetry SSE/control and register instance')
def agent(project_id: str, iterations: Optional[int], plan_n: int, time_limit: Optional[int], 
          config: Optional[str], debug: bool, platform: Optional[str], model: Optional[str],
          strategist_platform: Optional[str], strategist_model: Optional[str],
          session: Optional[str], new_session: bool, session_private_hypotheses: bool, telemetry: bool):
=======
@click.option('--strategist-two-pass', is_flag=True, help='Enable strategist two-pass self-critique to reduce false positives')
def agent(project_id: str, iterations: Optional[int], plan_n: int, time_limit: Optional[int], 
          config: Optional[str], debug: bool, platform: Optional[str], model: Optional[str],
          strategist_platform: Optional[str], strategist_model: Optional[str],
          session: Optional[str], new_session: bool, session_private_hypotheses: bool,
          strategist_two_pass: bool):
>>>>>>> 7fc1d8e9
    """Run autonomous security analysis agent."""
    
    config_path = Path(config) if config else None
    
    runner = AgentRunner(project_id, config_path, iterations, time_limit, debug, platform, model, session=session, new_session=new_session)
    
    if not runner.initialize():
        return
    
    # Optional telemetry: local-only HTTP SSE/control + instance registry
    tele = None
    try:
        if telemetry:
            try:
                from telemetry import TelemetryServer
                # Project dir used after initialize
                pd = None
                try:
                    pd = runner.project_dir if getattr(runner, 'project_dir', None) else None
                except Exception:
                    pd = None
                if pd is None:
                    # Fall back to resolving when not available
                    pd = Path(project_id) if Path(project_id).exists() else get_project_dir(project_id)
                tele = TelemetryServer(str(project_id), Path(pd))
                tele.start()
                # Emit a friendly boot event so telemetry streams show activity immediately
                try:
                    tele.publish({'type': 'status', 'message': 'audit session started', 'iteration': 0})
                except Exception:
                    pass
            except Exception:
                tele = None
        # Apply strategist overrides (update config before run if provided)
        if runner.config is None:
            runner.config = {}
        if 'models' not in runner.config:
            runner.config['models'] = {}
        if strategist_platform or strategist_model:
            runner.config['models'].setdefault('strategist', {})
            if strategist_platform:
                runner.config['models']['strategist']['provider'] = strategist_platform
            if strategist_model:
                runner.config['models']['strategist']['model'] = strategist_model
        # Apply strategist two-pass toggle if requested
        try:
            if strategist_two_pass:
                runner.config['strategist_two_pass_review'] = True
        except Exception:
            pass
        # Set strategist overrides then run
        if session_private_hypotheses and getattr(runner, 'agent', None):
            try:
                runner.agent.default_hypothesis_visibility = 'session'
            except Exception:
                pass
        # Inject telemetry into runner by monkey-patching a publisher
        if tele is not None:
            try:
                runner._telemetry_publish = tele.publish  # type: ignore[attr-defined]
            except Exception:
                pass
        # Wrap run to emit a start event around each investigation (no per-task completed noise)
        if tele is not None:
            # Monkey-patch a simple notifier into runner for per-investigation markers
            try:
                _orig_investigate = getattr(runner.agent, 'investigate') if getattr(runner, 'agent', None) else None
                if callable(_orig_investigate):
                    def _wrapped_investigate(prompt, *a, **kw):
                        try:
                            tele.publish({'type': 'status', 'message': f'starting: {prompt}', 'iteration': (kw.get('iteration') or 0)})
                        except Exception:
                            pass
                        return _orig_investigate(prompt, *a, **kw)
                    runner.agent.investigate = _wrapped_investigate  # type: ignore[attr-defined]
            except Exception:
                pass
        runner.run(plan_n=plan_n)
    except KeyboardInterrupt:
        console.print("\n[yellow]Agent interrupted by user[/yellow]")
        # Try to save partial results
        try:
            runner.finalize_tracking('interrupted')
        except:
            pass
    except Exception as e:
        console.print(f"\n[red]Error:[/red] {e}")
        # Try to save partial results
        try:
            runner.finalize_tracking('failed')
        except:
            pass
        raise
    finally:
        # Ensure telemetry shutdown and registry cleanup
        try:
            if tele is not None:
                tele.stop()
        except Exception:
            pass<|MERGE_RESOLUTION|>--- conflicted
+++ resolved
@@ -1932,20 +1932,13 @@
 @click.option('--session', default=None, help='Attach to a specific session ID')
 @click.option('--new-session', is_flag=True, help='Create a new session')
 @click.option('--session-private-hypotheses', is_flag=True, help='Keep new hypotheses private to this session')
-<<<<<<< HEAD
 @click.option('--telemetry', is_flag=True, help='Expose local (localhost) telemetry SSE/control and register instance')
-def agent(project_id: str, iterations: Optional[int], plan_n: int, time_limit: Optional[int], 
-          config: Optional[str], debug: bool, platform: Optional[str], model: Optional[str],
-          strategist_platform: Optional[str], strategist_model: Optional[str],
-          session: Optional[str], new_session: bool, session_private_hypotheses: bool, telemetry: bool):
-=======
 @click.option('--strategist-two-pass', is_flag=True, help='Enable strategist two-pass self-critique to reduce false positives')
 def agent(project_id: str, iterations: Optional[int], plan_n: int, time_limit: Optional[int], 
           config: Optional[str], debug: bool, platform: Optional[str], model: Optional[str],
           strategist_platform: Optional[str], strategist_model: Optional[str],
           session: Optional[str], new_session: bool, session_private_hypotheses: bool,
-          strategist_two_pass: bool):
->>>>>>> 7fc1d8e9
+          telemetry: bool, strategist_two_pass: bool):
     """Run autonomous security analysis agent."""
     
     config_path = Path(config) if config else None
